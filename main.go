--- conflicted
+++ resolved
@@ -4,8 +4,6 @@
 	"io"
 	"log/slog"
 	"os"
-
-<<<<<<< HEAD
 	"github.com/jessevdk/go-flags"
 )
 
@@ -78,331 +76,4 @@
 	if logger == nil {
 		setupLogger()
 	}
-}
-
-=======
-	"github.com/alecthomas/repr"
-)
-
-func main() {
-	flag.Parse()
-	inputFile := flag.Arg(0)
-	if inputFile == "" {
-		fmt.Fprintln(os.Stderr, "Error: input file required")
-		flag.Usage()
-		os.Exit(1)
-	}
-	parser, err := NewParser(inputFile)
-	if err != nil {
-		fmt.Fprintf(os.Stderr, "Error: %v\n", err)
-		os.Exit(1)
-	}
-	program, _, errs := parser.Parse()
-	repr.Println(program)
-	if len(errs) > 0 {
-		fmt.Fprintln(os.Stderr, "Errors:")
-		for _, err := range errs {
-			fmt.Fprintln(os.Stderr, err)
-		}
-		os.Exit(1)
-	}
-}
-
-// func realMain() int {
-// 	// Command line flags
-// 	var (
-// 		compile = flag.Bool("compile", false, "Compile source to bytecode file")
-// 		run     = flag.Bool("run", false, "Run the compiled bytecode file")
-// 		debug   = flag.Bool("debug", false, "Start in debug mode")
-// 		output  = flag.String("o", "", "Output file for compiled bytecode")
-// 	)
-
-// 	flag.Usage = func() {
-// 		fmt.Fprintf(os.Stderr, "Usage: %s [options] [filename]\n\n", os.Args[0])
-// 		fmt.Fprintf(os.Stderr, "Without arguments, starts an interactive REPL\n\n")
-// 		fmt.Fprintf(os.Stderr, "Options:\n")
-// 		flag.PrintDefaults()
-// 	}
-
-// 	flag.Parse()
-
-// 	// No arguments - start REPL
-// 	if flag.NArg() == 0 && !*compile && !*run {
-// 		return startREPL("")
-// 	}
-
-// 	// Get the input file
-// 	inputFile := flag.Arg(0)
-// 	if inputFile == "" {
-// 		fmt.Fprintln(os.Stderr, "Error: input file required")
-// 		flag.Usage()
-// 		return exitError
-// 	}
-
-// 	// Determine output file if not specified
-// 	if *compile && *output == "" {
-// 		*output = strings.TrimSuffix(inputFile, filepath.Ext(inputFile)) + ".bc"
-// 	}
-
-// 	// Handle different modes
-// 	switch {
-// 	case *compile:
-// 		return compileFile(inputFile, *output)
-// 	case *run:
-// 		return runCompiledFile(inputFile, *debug)
-// 	default:
-// 		return runSourceFile(inputFile, *debug)
-// 	}
-// }
-
-// func compileFile(inputFile, outputFile string) int {
-// 	source, err := os.ReadFile(inputFile)
-// 	if err != nil {
-// 		fmt.Fprintf(os.Stderr, "Error reading file: %v\n", err)
-// 		return exitError
-// 	}
-
-// 	bytecode, err := compileSource(string(source), inputFile)
-// 	if err != nil {
-// 		fmt.Fprintf(os.Stderr, "Compilation error: %v\n", err)
-// 		return exitError
-// 	}
-
-// 	err = os.WriteFile(outputFile, []byte(bytecode), 0644)
-// 	if err != nil {
-// 		fmt.Fprintf(os.Stderr, "Error writing bytecode: %v\n", err)
-// 		return exitError
-// 	}
-
-// 	return exitSuccess
-// }
-
->>>>>>> 8e0fa9d3
-// func runCompiledFile(filename string, debug bool) int {
-// 	bytecode, err := os.ReadFile(filename)
-// 	if err != nil {
-// 		fmt.Fprintf(os.Stderr, "Error reading file: %v\n", err)
-// 		return exitError
-// 	}
-
-<<<<<<< HEAD
-=======
-// 	if debug {
-// 		fmt.Fprintf(os.Stderr, "Debug mode not supported for compiled files yet\n")
-// 		return exitError
-// 	}
-
->>>>>>> 8e0fa9d3
-// 	vm := NewVM(bytecode, 1024, 1024, debug)
-// 	RegisterBuiltins(vm)
-
-// 	// Start VM execution
-// 	vm.Run()
-// 	<-vm.stateChan // Wait for completion
-
-// 	return exitSuccess
-// }
-
-// func runSourceFile(filename string, debug bool) int {
-// 	source, err := os.ReadFile(filename)
-// 	if err != nil {
-// 		fmt.Fprintf(os.Stderr, "Error reading file: %v\n", err)
-// 		return exitError
-// 	}
-
-<<<<<<< HEAD
-// 	if debug {
-// 		return startREPL(string(source))
-// 	}
-
-=======
->>>>>>> 8e0fa9d3
-// 	parser := participle.MustBuild[Program](
-// 		participle.Lexer(basicLexer),
-// 	)
-
-// 	program, err := parser.ParseString(filename, string(source))
-// 	if err != nil {
-<<<<<<< HEAD
-// 		fmt.Fprintf(os.Stderr, "Parse error: %v\n", err)
-=======
-// 		if perr, ok := err.(participle.Error); ok {
-// 			pos := perr.Position()
-// 			repr.Println(pos)
-// 			lines := strings.Split(string(source), "\n")
-// 			line := lines[pos.Line-1]
-
-// 			// Analyze the error context
-// 			msg := perr.Message()
-// 			var errorMsg, helpMsg string
-
-// 			// Check if we're in a function call context
-// 			if strings.Contains(line, "print(") {
-// 				// Extract the function call arguments
-// 				args := line[strings.Index(line, "(")+1 : len(line)-1]
-
-// 				if strings.Contains(msg, "expected") {
-// 					if strings.Contains(msg, ",") {
-// 						errorMsg = "missing comma between function arguments"
-// 					} else {
-// 						errorMsg = "invalid function call syntax"
-// 					}
-// 					// Create a corrected version of the arguments
-// 					fixedArgs := strings.Replace(args, " ", ", ", -1)
-// 					helpMsg = fmt.Sprintf("function arguments should be comma-separated: print(%s)", fixedArgs)
-// 				} else {
-// 					errorMsg = "invalid function call"
-// 					helpMsg = "function calls should be in the format: print(arg1, arg2, ...)"
-// 				}
-// 			} else if strings.HasPrefix(line, "val") {
-// 				errorMsg = "invalid variable declaration"
-// 				helpMsg = "variable declarations should follow the format: val name = value"
-// 			} else if !strings.HasPrefix(line, "val") && strings.Contains(line, "=") {
-// 				errorMsg = "missing 'val' keyword in variable declaration"
-// 				helpMsg = "use 'val' to declare variables: val name = \"value\""
-// 			} else {
-// 				// Default to the original parser error if we can't determine the context
-// 				errorMsg = msg
-// 				if errorMsg == "" {
-// 					errorMsg = "syntax error"
-// 				}
-// 				helpMsg = "check the syntax at this location"
-// 			}
-
-// 			repr.Println(pos)
-// 			repr.Println(line)
-
-// 			compErr := &CompilerError{
-// 				Kind:    ErrorSyntax,
-// 				Message: errorMsg,
-// 				Pos:     pos,
-// 				Source:  string(source),
-// 				Help:    helpMsg,
-// 				Snippet: line[pos.Column-1:],
-// 			}
-// 			fmt.Fprintln(os.Stderr, compErr.Error())
-// 		} else {
-// 			fmt.Fprintf(os.Stderr, "Parse error: %v\n", err)
-// 		}
->>>>>>> 8e0fa9d3
-// 		return exitError
-// 	}
-
-// 	compiler := NewCompiler()
-// 	bytecode, err := compiler.compileProgram(program)
-// 	if err != nil {
-<<<<<<< HEAD
-// 		fmt.Fprintf(os.Stderr, "Compilation error: %v\n", err)
-=======
-// 		if compErr, ok := err.(*CompilerError); ok {
-// 			// If it's already our error type, just ensure it has the source
-// 			if compErr.Source == "" {
-// 				compErr.Source = string(source)
-// 			}
-// 			fmt.Fprintln(os.Stderr, compErr.Error())
-// 		} else {
-// 			fmt.Fprintf(os.Stderr, "Compilation error: %v\n", err)
-// 		}
->>>>>>> 8e0fa9d3
-// 		return exitError
-// 	}
-
-// 	// compiler.DebugPrint() // This will show us the compiled bytecode
-
-// 	vm := NewVM(bytecode, 1024, 1024, debug)
-// 	RegisterBuiltins(vm)
-
-// 	// Register source map and strings
-// 	for pc, line := range compiler.GetSourceMap() {
-// 		vm.RegisterSourceMap(pc, line)
-// 	}
-// 	vm.RegisterStrings(compiler.strings)
-
-// 	vm.Run()
-// 	// Wait for final state (after all operations complete)
-// 	<-vm.stateChan
-
-// 	return exitSuccess
-// }
-
-// func startREPL(initialSource string) int {
-// 	var program *Program
-// 	var err error
-
-// 	if initialSource != "" {
-// 		parser := participle.MustBuild[Program](participle.Lexer(basicLexer))
-// 		program, err = parser.ParseString("", initialSource)
-// 		if err != nil {
-// 			fmt.Fprintf(os.Stderr, "Parse error: %v\n", err)
-// 			return exitError
-// 		}
-// 	}
-
-// 	compiler := NewCompiler()
-// 	var bytecode []byte
-// 	if program != nil {
-// 		bytecode, err = compiler.compileProgram(program)
-// 		if err != nil {
-// 			fmt.Fprintf(os.Stderr, "Compilation error: %v\n", err)
-// 			return exitError
-// 		}
-// 	}
-
-// 	vm := NewVM(bytecode, 1024, 1024, true)
-// 	RegisterBuiltins(vm)
-
-// 	// Register source map from compiler
-// 	for pc, line := range compiler.GetSourceMap() {
-// 		vm.RegisterSourceMap(pc, line)
-// 	}
-
-// 	// Register the strings from the compiler
-// 	vm.RegisterStrings(compiler.strings)
-
-// 	// Set initial breakpoint at PC=0 if we have source
-// 	if initialSource != "" {
-// 		vm.SetLineBreakpoint(1, true)
-// 	}
-
-// 	repl := NewREPL(vm, compiler)
-// 	repl.Start()
-// 	return exitSuccess
-// }
-
-// func compileSource(source string, inputFile string) ([]byte, error) {
-// 	parser := participle.MustBuild[Program](
-// 		participle.Lexer(basicLexer),
-// 	)
-
-// 	program, err := parser.ParseString(inputFile, source)
-// 	if err != nil {
-// 		return nil, fmt.Errorf("parse error: %v", err)
-// 	}
-
-// 	compiler := NewCompiler()
-// 	bytecode, err := compiler.compileProgram(program)
-// 	if err != nil {
-// 		return nil, fmt.Errorf("compilation error: %v", err)
-// 	}
-// 	return bytecode, nil
-// }
-
-// // func setupVM(bytecode []byte) *VM {
-// // 	vm := NewVM(bytecode, 1024, 1024)
-// // 	RegisterBuiltins(vm)
-
-// // 	// Create a new compiler to handle strings and source maps
-// // 	compiler := NewCompiler()
-// // 	compiler
-// // 	compiler.bytecode = bytecode
-
-// // 	// Register source map from compiler
-// // 	for pc, line := range compiler.GetSourceMap() {
-// // 		vm.RegisterSourceMap(pc, line)
-// // 	}
-
-// // 	// Register the strings from the compiler
-// // 	vm.RegisterStrings(compiler.strings)
-
-// // 	return vm
-// }+}